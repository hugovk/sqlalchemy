"""Support for the Oracle database via the cx_oracle driver.

Driver
------

The Oracle dialect uses the cx_oracle driver, available at 
http://cx-oracle.sourceforge.net/ .   The dialect has several behaviors 
which are specifically tailored towards compatibility with this module.

Connecting
----------

Connecting with create_engine() uses the standard URL approach of 
``oracle://user:pass@host:port/dbname[?key=value&key=value...]``.  If dbname is present, the 
host, port, and dbname tokens are converted to a TNS name using the cx_oracle 
:func:`makedsn()` function.  Otherwise, the host token is taken directly as a TNS name.

Additional arguments which may be specified either as query string arguments on the
URL, or as keyword arguments to :func:`~sqlalchemy.create_engine()` are:

* *allow_twophase* - enable two-phase transactions.  Defaults to ``True``.

* *arraysize* - set the cx_oracle.arraysize value on cursors, in SQLAlchemy
  it defaults to 50.  See the section on "LOB Objects" below.
  
* *auto_convert_lobs* - defaults to True, see the section on LOB objects.

* *auto_setinputsizes* - the cx_oracle.setinputsizes() call is issued for all bind parameters.
  This is required for LOB datatypes but can be disabled to reduce overhead.  Defaults
  to ``True``.

* *mode* - This is given the string value of SYSDBA or SYSOPER, or alternatively an
  integer value.  This value is only available as a URL query string argument.

* *threaded* - enable multithreaded access to cx_oracle connections.  Defaults
  to ``True``.  Note that this is the opposite default of cx_oracle itself.

Unicode
-------

As of cx_oracle 5, Python unicode objects can be bound directly to statements, 
and it appears that cx_oracle can handle these even without NLS_LANG being set.
SQLAlchemy tests for version 5 and will pass unicode objects straight to cx_oracle
if this is the case.  For older versions of cx_oracle, SQLAlchemy will encode bind
parameters normally using dialect.encoding as the encoding.

LOB Objects
-----------

cx_oracle presents some challenges when fetching LOB objects.  A LOB object in a result set
is presented by cx_oracle as a cx_oracle.LOB object which has a read() method.  By default, 
SQLAlchemy converts these LOB objects into Python strings.  This is for two reasons.  First,
the LOB object requires an active cursor association, meaning if you were to fetch many rows
at once such that cx_oracle had to go back to the database and fetch a new batch of rows,
the LOB objects in the already-fetched rows are now unreadable and will raise an error. 
SQLA "pre-reads" all LOBs so that their data is fetched before further rows are read.  
The size of a "batch of rows" is controlled by the cursor.arraysize value, which SQLAlchemy
defaults to 50 (cx_oracle normally defaults this to one).  

Secondly, the LOB object is not a standard DBAPI return value so SQLAlchemy seeks to 
"normalize" the results to look more like that of other DBAPIs.

The conversion of LOB objects by this dialect is unique in SQLAlchemy in that it takes place
for all statement executions, even plain string-based statements for which SQLA has no awareness
of result typing.  This is so that calls like fetchmany() and fetchall() can work in all cases
without raising cursor errors.  The conversion of LOB in all cases, as well as the "prefetch"
of LOB objects, can be disabled using auto_convert_lobs=False.  

Two Phase Transaction Support
-----------------------------

Two Phase transactions are implemented using XA transactions.  Success has been reported 
with this feature but it should be regarded as experimental.

"""

from sqlalchemy.dialects.oracle.base import OracleCompiler, OracleDialect, \
                                        RESERVED_WORDS, OracleExecutionContext
from sqlalchemy.dialects.oracle import base as oracle
from sqlalchemy.engine import base
from sqlalchemy import types as sqltypes, util, exc
from datetime import datetime
import random

class _OracleDate(sqltypes.Date):
    def bind_processor(self, dialect):
        return None

    def result_processor(self, dialect, coltype):
        def process(value):
            if value is not None:
                return value.date()
            else:
                return value
        return process

class _LOBMixin(object):
    def result_processor(self, dialect, coltype):
        if not dialect.auto_convert_lobs:
            # return the cx_oracle.LOB directly.
            return None
            
        def process(value):
            if value is not None:
                return value.read()
            else:
                return value
        return process

class _NativeUnicodeMixin(object):
    def result_processor(self, dialect, coltype):
        # if we know cx_Oracle will return unicode,
        # don't process results
        if dialect._cx_oracle_with_unicode:
            return None
        elif self.convert_unicode != 'force' and \
                    dialect._cx_oracle_native_nvarchar and \
                    coltype in dialect._cx_oracle_unicode_types:
            return None
        else:
            return super(_NativeUnicodeMixin, self).result_processor(dialect, coltype)
    
class _OracleChar(_NativeUnicodeMixin, sqltypes.CHAR):
    def get_dbapi_type(self, dbapi):
        return dbapi.FIXED_CHAR

class _OracleNVarChar(_NativeUnicodeMixin, sqltypes.NVARCHAR):
    def get_dbapi_type(self, dbapi):
        return dbapi.UNICODE
        
class _OracleText(_LOBMixin, sqltypes.Text):
    def get_dbapi_type(self, dbapi):
        return dbapi.CLOB

class _OracleString(_NativeUnicodeMixin, sqltypes.String):
    pass

class _OracleUnicodeText(_LOBMixin, _NativeUnicodeMixin, sqltypes.UnicodeText):
    def get_dbapi_type(self, dbapi):
        return dbapi.NCLOB

    def result_processor(self, dialect, coltype):
        lob_processor = _LOBMixin.result_processor(self, dialect, coltype)
        if lob_processor is None:
            return None

        string_processor = _NativeUnicodeMixin.result_processor(self, dialect, coltype)

        if string_processor is None:
            return lob_processor
        else:
            def process(value):
                return string_processor(lob_processor(value))
            return process

class _OracleInteger(sqltypes.Integer):
    def result_processor(self, dialect, coltype):
        def to_int(val):
            if val is not None:
                val = int(val)
            return val
        return to_int
        
class _OracleBinary(_LOBMixin, sqltypes.LargeBinary):
    def get_dbapi_type(self, dbapi):
        return dbapi.BLOB

    def bind_processor(self, dialect):
        return None

class _OracleInterval(oracle.INTERVAL):
    def get_dbapi_type(self, dbapi):
        return dbapi.INTERVAL
    
class _OracleRaw(oracle.RAW):
    pass

colspecs = {
    sqltypes.Date : _OracleDate, # generic type, assume datetime.date is desired
    oracle.DATE: oracle.DATE,  # non generic type - passthru
    sqltypes.LargeBinary : _OracleBinary,
    sqltypes.Boolean : oracle._OracleBoolean,
    sqltypes.Interval : _OracleInterval,
    oracle.INTERVAL : _OracleInterval,
    sqltypes.Text : _OracleText,
    sqltypes.String : _OracleString,
    sqltypes.UnicodeText : _OracleUnicodeText,
    sqltypes.CHAR : _OracleChar,
    sqltypes.Integer : _OracleInteger,  # this is only needed for OUT parameters.
                                        # it would be nice if we could not use it otherwise.
    oracle.NUMBER : oracle.NUMBER, # don't let this get converted
    oracle.RAW: _OracleRaw,
    sqltypes.Unicode: _OracleNVarChar,
    sqltypes.NVARCHAR : _OracleNVarChar,
}

class Oracle_cx_oracleCompiler(OracleCompiler):
    def bindparam_string(self, name):
        if self.preparer._bindparam_requires_quotes(name):
            quoted_name = '"%s"' % name
            self._quoted_bind_names[name] = quoted_name
            return OracleCompiler.bindparam_string(self, quoted_name)
        else:
            return OracleCompiler.bindparam_string(self, name)

class Oracle_cx_oracleExecutionContext(OracleExecutionContext):
    def pre_exec(self):
        quoted_bind_names = getattr(self.compiled, '_quoted_bind_names', {})
        if quoted_bind_names:
            for param in self.parameters:
                for fromname, toname in self.compiled._quoted_bind_names.iteritems():
                    param[toname.encode(self.dialect.encoding)] = param[fromname]
                    del param[fromname]

        if self.dialect.auto_setinputsizes:
            # cx_oracle really has issues when you setinputsizes 
            # on String, including that outparams/RETURNING
            # breaks for varchars
            self.set_input_sizes(quoted_bind_names, 
                                     exclude_types=self.dialect._cx_oracle_string_types
                                )
            
        if len(self.compiled_parameters) == 1:
            for key in self.compiled.binds:
                bindparam = self.compiled.binds[key]
                name = self.compiled.bind_names[bindparam]
                value = self.compiled_parameters[0][name]
                if bindparam.isoutparam:
                    dbtype = bindparam.type.dialect_impl(self.dialect).\
                                    get_dbapi_type(self.dialect.dbapi)
                    if not hasattr(self, 'out_parameters'):
                        self.out_parameters = {}
                    if dbtype is None:
                        raise exc.InvalidRequestError("Cannot create out parameter for parameter "
                                                        "%r - it's type %r is not supported by"
                                                        " cx_oracle" %
                                                        (name, bindparam.type)
                                                        )
                    self.out_parameters[name] = self.cursor.var(dbtype)
                    self.parameters[0][quoted_bind_names.get(name, name)] = \
                                                        self.out_parameters[name]
        
    def create_cursor(self):
        c = self._connection.connection.cursor()
        if self.dialect.arraysize:
            c.arraysize = self.dialect.arraysize
        return c

    def get_result_proxy(self):
        if hasattr(self, 'out_parameters') and self.compiled.returning:
            returning_params = dict((k, v.getvalue()) for k, v in self.out_parameters.items())
            return ReturningResultProxy(self, returning_params)

        result = None
        if self.cursor.description is not None:
            for column in self.cursor.description:
                type_code = column[1]
                if type_code in self.dialect._cx_oracle_binary_types:
                    result = base.BufferedColumnResultProxy(self)
        
        if result is None:
            result = base.ResultProxy(self)
            
        if hasattr(self, 'out_parameters'):
            if self.compiled_parameters is not None and len(self.compiled_parameters) == 1:
                result.out_parameters = out_parameters = {}
                
                for bind, name in self.compiled.bind_names.iteritems():
                    if name in self.out_parameters:
                        type = bind.type
                        impl_type = type.dialect_impl(self.dialect)
                        dbapi_type = impl_type.get_dbapi_type(self.dialect.dbapi)
                        result_processor = impl_type.\
                                                    result_processor(self.dialect, 
                                                    dbapi_type)
                        if result_processor is not None:
                            out_parameters[name] = \
                                    result_processor(self.out_parameters[name].getvalue())
                        else:
                            out_parameters[name] = self.out_parameters[name].getvalue()
            else:
                result.out_parameters = dict(
                                            (k, v.getvalue()) 
                                            for k, v in self.out_parameters.items()
                                        )

        return result

class ReturningResultProxy(base.FullyBufferedResultProxy):
    """Result proxy which stuffs the _returning clause + outparams into the fetch."""
    
    def __init__(self, context, returning_params):
        self._returning_params = returning_params
        super(ReturningResultProxy, self).__init__(context)
        
    def _cursor_description(self):
        returning = self.context.compiled.returning
        
        ret = []
        for c in returning:
            if hasattr(c, 'name'):
                ret.append((c.name, c.type))
            else:
                ret.append((c.anon_label, c.type))
        return ret
    
    def _buffer_rows(self):
        return [tuple(self._returning_params["ret_%d" % i] for i, c in enumerate(self._returning_params))]

class Oracle_cx_oracle(OracleDialect):
    execution_ctx_cls = Oracle_cx_oracleExecutionContext
    statement_compiler = Oracle_cx_oracleCompiler
    driver = "cx_oracle"
    colspecs = colspecs
    
    execute_sequence_format = list
    
    def __init__(self, 
                auto_setinputsizes=True, 
                auto_convert_lobs=True, 
                threaded=True, 
                allow_twophase=True, 
                arraysize=50, **kwargs):
        OracleDialect.__init__(self, **kwargs)
        self.threaded = threaded
        self.arraysize = arraysize
        self.allow_twophase = allow_twophase
        self.supports_timestamp = self.dbapi is None or hasattr(self.dbapi, 'TIMESTAMP' )
        self.auto_setinputsizes = auto_setinputsizes
        self.auto_convert_lobs = auto_convert_lobs
        
        def vers(num):
            return tuple([int(x) for x in num.split('.')])

        if hasattr(self.dbapi, 'version'):
            cx_oracle_ver = vers(self.dbapi.version)
            self.supports_unicode_binds = cx_oracle_ver >= (5, 0)
            self._cx_oracle_native_nvarchar = cx_oracle_ver >= (5, 0)
<<<<<<< HEAD
           
        if self.dbapi is not None and not hasattr(self.dbapi, 'UNICODE'):
             # cx_Oracle WITH_UNICODE mode.  *only* python
             # unicode objects accepted for anything
             self._cx_oracle_string_types = set([self.dbapi.STRING, self.dbapi.NCLOB])
             self.supports_unicode_statements = True
             self.supports_unicode_binds = True
             self._cx_oracle_with_unicode = True
        else:
             self._cx_oracle_with_unicode = False
             if self.dbapi is not None:
                 self._cx_oracle_string_types = set([self.dbapi.UNICODE, self.dbapi.NCLOB, self.dbapi.STRING])
                 self._cx_oracle_unicode_types = set([self.dbapi.UNICODE, self.dbapi.NCLOB])
             else:
                 self._cx_oracle_string_types = set()

	 
=======
        else:
            cx_oracle_ver = None
            
        if cx_oracle_ver is None:
            # this occurs in tests with mock DBAPIs
            self._cx_oracle_string_types = set()
            self._cx_oracle_with_unicode = False
        elif not hasattr(self.dbapi, 'UNICODE'):
            # cx_Oracle WITH_UNICODE mode.  *only* python
            # unicode objects accepted for anything
            self._cx_oracle_string_types = set([self.dbapi.STRING])
            self.supports_unicode_statements = True
            self.supports_unicode_binds = True
            self._cx_oracle_with_unicode = True
        else:
            self._cx_oracle_with_unicode = False
            self._cx_oracle_string_types = set([self.dbapi.UNICODE, self.dbapi.STRING])
 
>>>>>>> b9a1e94a
        if self.dbapi is None or \
                    not self.auto_convert_lobs or \
                    not hasattr(self.dbapi, 'CLOB'):
            self.dbapi_type_map = {}
            self._cx_oracle_binary_types = set()
        else:
            # only use this for LOB objects.  using it for strings, dates
            # etc. leads to a little too much magic, reflection doesn't know if it should
            # expect encoded strings or unicodes, etc.
            self.dbapi_type_map = {
                self.dbapi.CLOB: oracle.CLOB(),
                self.dbapi.NCLOB:oracle.NCLOB(),
                self.dbapi.BLOB: oracle.BLOB(),
                self.dbapi.BINARY: oracle.RAW(),
            }
            self._cx_oracle_binary_types = set([getattr(self.dbapi, k) for k in 
                                          ["BFILE", "CLOB", "NCLOB", "BLOB"] 
                                          if hasattr(self.dbapi, k)])
    
    @classmethod
    def dbapi(cls):
        import cx_Oracle
        return cx_Oracle

    def create_connect_args(self, url):
        dialect_opts = dict(url.query)
        for opt in ('use_ansi', 'auto_setinputsizes', 'auto_convert_lobs',
                    'threaded', 'allow_twophase'):
            if opt in dialect_opts:
                util.coerce_kw_type(dialect_opts, opt, bool)
                setattr(self, opt, dialect_opts[opt])

        if url.database:
            # if we have a database, then we have a remote host
            port = url.port
            if port:
                port = int(port)
            else:
                port = 1521
            dsn = self.dbapi.makedsn(url.host, port, url.database)
        else:
            # we have a local tnsname
            dsn = url.host

        opts = dict(
            user=url.username,
            password=url.password,
            dsn=dsn,
            threaded=self.threaded,
            twophase=self.allow_twophase,
            )

        # Py2K
        if self._cx_oracle_with_unicode:
            for k, v in opts.items():
                if isinstance(v, str):
                    opts[k] = unicode(v)
        # end Py2K

        if 'mode' in url.query:
            opts['mode'] = url.query['mode']
            if isinstance(opts['mode'], basestring):
                mode = opts['mode'].upper()
                if mode == 'SYSDBA':
                    opts['mode'] = self.dbapi.SYSDBA
                elif mode == 'SYSOPER':
                    opts['mode'] = self.dbapi.SYSOPER
                else:
                    util.coerce_kw_type(opts, 'mode', int)
        # Can't set 'handle' or 'pool' via URL query args, use connect_args

        return ([], opts)

    def _get_server_version_info(self, connection):
        return tuple(int(x) for x in connection.connection.version.split('.'))

    def is_disconnect(self, e):
        if isinstance(e, self.dbapi.InterfaceError):
            return "not connected" in str(e)
        else:
            return "ORA-03114" in str(e) or "ORA-03113" in str(e)

    def create_xid(self):
        """create a two-phase transaction ID.

        this id will be passed to do_begin_twophase(), do_rollback_twophase(),
        do_commit_twophase().  its format is unspecified."""

        id = random.randint(0, 2 ** 128)
        return (0x1234, "%032x" % id, "%032x" % 9)

    def do_begin_twophase(self, connection, xid):
        connection.connection.begin(*xid)

    def do_prepare_twophase(self, connection, xid):
        connection.connection.prepare()

    def do_rollback_twophase(self, connection, xid, is_prepared=True, recover=False):
        self.do_rollback(connection.connection)

    def do_commit_twophase(self, connection, xid, is_prepared=True, recover=False):
        self.do_commit(connection.connection)

    def do_recover_twophase(self, connection):
        pass

dialect = Oracle_cx_oracle<|MERGE_RESOLUTION|>--- conflicted
+++ resolved
@@ -329,35 +329,20 @@
         self.auto_setinputsizes = auto_setinputsizes
         self.auto_convert_lobs = auto_convert_lobs
         
-        def vers(num):
-            return tuple([int(x) for x in num.split('.')])
-
         if hasattr(self.dbapi, 'version'):
-            cx_oracle_ver = vers(self.dbapi.version)
+            cx_oracle_ver = tuple([int(x) for x in self.dbapi.version.split('.')])
             self.supports_unicode_binds = cx_oracle_ver >= (5, 0)
             self._cx_oracle_native_nvarchar = cx_oracle_ver >= (5, 0)
-<<<<<<< HEAD
-           
-        if self.dbapi is not None and not hasattr(self.dbapi, 'UNICODE'):
-             # cx_Oracle WITH_UNICODE mode.  *only* python
-             # unicode objects accepted for anything
-             self._cx_oracle_string_types = set([self.dbapi.STRING, self.dbapi.NCLOB])
-             self.supports_unicode_statements = True
-             self.supports_unicode_binds = True
-             self._cx_oracle_with_unicode = True
-        else:
-             self._cx_oracle_with_unicode = False
-             if self.dbapi is not None:
-                 self._cx_oracle_string_types = set([self.dbapi.UNICODE, self.dbapi.NCLOB, self.dbapi.STRING])
-                 self._cx_oracle_unicode_types = set([self.dbapi.UNICODE, self.dbapi.NCLOB])
-             else:
-                 self._cx_oracle_string_types = set()
-
-	 
-=======
-        else:
-            cx_oracle_ver = None
+        else:  
+           cx_oracle_ver = None
             
+        def types(*names):
+            return set([getattr(self.dbapi, name, None) for name in names]).difference([None])
+
+        self._cx_oracle_string_types = types("STRING", "UNICODE", "NCLOB", "CLOB")
+        self._cx_oracle_unicode_types = types("UNICODE", "NCLOB")
+        self._cx_oracle_binary_types = types("BFILE", "CLOB", "NCLOB", "BLOB") 
+
         if cx_oracle_ver is None:
             # this occurs in tests with mock DBAPIs
             self._cx_oracle_string_types = set()
@@ -365,20 +350,16 @@
         elif not hasattr(self.dbapi, 'UNICODE'):
             # cx_Oracle WITH_UNICODE mode.  *only* python
             # unicode objects accepted for anything
-            self._cx_oracle_string_types = set([self.dbapi.STRING])
             self.supports_unicode_statements = True
             self.supports_unicode_binds = True
             self._cx_oracle_with_unicode = True
         else:
             self._cx_oracle_with_unicode = False
-            self._cx_oracle_string_types = set([self.dbapi.UNICODE, self.dbapi.STRING])
- 
->>>>>>> b9a1e94a
-        if self.dbapi is None or \
+
+        if cx_oracle_ver is None or \
                     not self.auto_convert_lobs or \
                     not hasattr(self.dbapi, 'CLOB'):
             self.dbapi_type_map = {}
-            self._cx_oracle_binary_types = set()
         else:
             # only use this for LOB objects.  using it for strings, dates
             # etc. leads to a little too much magic, reflection doesn't know if it should
@@ -389,9 +370,6 @@
                 self.dbapi.BLOB: oracle.BLOB(),
                 self.dbapi.BINARY: oracle.RAW(),
             }
-            self._cx_oracle_binary_types = set([getattr(self.dbapi, k) for k in 
-                                          ["BFILE", "CLOB", "NCLOB", "BLOB"] 
-                                          if hasattr(self.dbapi, k)])
     
     @classmethod
     def dbapi(cls):
