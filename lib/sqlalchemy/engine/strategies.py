"""Strategies for creating new instances of Engine types.

These are semi-private implementation classes which provide the
underlying behavior for the "strategy" keyword argument available on
:func:`~sqlalchemy.engine.create_engine`.  Current available options are
``plain``, ``threadlocal``, and ``mock``.

New strategies can be added via new ``EngineStrategy`` classes.
"""

from operator import attrgetter

from sqlalchemy.engine import base, threadlocal, url
from sqlalchemy import util, exc
from sqlalchemy import pool as poollib

strategies = {}


class EngineStrategy(object):
    """An adaptor that processes input arguements and produces an Engine.

    Provides a ``create`` method that receives input arguments and
    produces an instance of base.Engine or a subclass.
    
    """

    def __init__(self):
        strategies[self.name] = self

    def create(self, *args, **kwargs):
        """Given arguments, returns a new Engine instance."""

        raise NotImplementedError()


class DefaultEngineStrategy(EngineStrategy):
    """Base class for built-in stratgies."""

    pool_threadlocal = False
    
    def create(self, name_or_url, **kwargs):
        # create url.URL object
        u = url.make_url(name_or_url)

        dialect_cls = u.get_dialect()

        dialect_args = {}
        # consume dialect arguments from kwargs
        for k in util.get_cls_kwargs(dialect_cls):
            if k in kwargs:
                dialect_args[k] = kwargs.pop(k)

        dbapi = kwargs.pop('module', None)
        if dbapi is None:
            dbapi_args = {}
            for k in util.get_func_kwargs(dialect_cls.dbapi):
                if k in kwargs:
                    dbapi_args[k] = kwargs.pop(k)
            dbapi = dialect_cls.dbapi(**dbapi_args)

        dialect_args['dbapi'] = dbapi

        # create dialect
        dialect = dialect_cls(**dialect_args)

        # assemble connection arguments
        (cargs, cparams) = dialect.create_connect_args(u)
        cparams.update(kwargs.pop('connect_args', {}))

        # look for existing pool or create
        pool = kwargs.pop('pool', None)
        if pool is None:
            def connect():
                try:
                    return dialect.connect(*cargs, **cparams)
                except Exception, e:
                    # Py3K
                    #raise exc.DBAPIError.instance(None, None, e) from e
                    # Py2K
                    import sys
                    raise exc.DBAPIError.instance(None, None, e), None, sys.exc_info()[2]
                    # end Py2K
                    
            creator = kwargs.pop('creator', connect)

            poolclass = (kwargs.pop('poolclass', None) or
                         getattr(dialect_cls, 'poolclass', poollib.QueuePool))
            pool_args = {}

            # consume pool arguments from kwargs, translating a few of
            # the arguments
            translate = {'logging_name': 'pool_logging_name',
                         'echo': 'echo_pool',
                         'timeout': 'pool_timeout',
                         'recycle': 'pool_recycle',
                         'use_threadlocal':'pool_threadlocal'}
            for k in util.get_cls_kwargs(poolclass):
                tk = translate.get(k, k)
                if tk in kwargs:
                    pool_args[k] = kwargs.pop(tk)
            pool_args.setdefault('use_threadlocal', self.pool_threadlocal)
            pool = poolclass(creator, **pool_args)
        else:
            if isinstance(pool, poollib._DBProxy):
                pool = pool.get_pool(*cargs, **cparams)
            else:
                pool = pool

        # create engine.
        engineclass = self.engine_cls
        engine_args = {}
        for k in util.get_cls_kwargs(engineclass):
            if k in kwargs:
                engine_args[k] = kwargs.pop(k)

        _initialize = kwargs.pop('_initialize', True)
        
        # all kwargs should be consumed
        if kwargs:
            raise TypeError(
                "Invalid argument(s) %s sent to create_engine(), "
                "using configuration %s/%s/%s.  Please check that the "
                "keyword arguments are appropriate for this combination "
                "of components." % (','.join("'%s'" % k for k in kwargs),
                                    dialect.__class__.__name__,
                                    pool.__class__.__name__,
                                    engineclass.__name__))
                                    
        engine = engineclass(pool, dialect, u, **engine_args)
<<<<<<< HEAD

        if _initialize:
            # some unit tests pass through _initialize=False
            # to help mock engines work
            class OnInit(object):
                def first_connect(self, conn, rec):
                    c = base.Connection(engine, connection=conn)
                    dialect.initialize(c)
            pool._on_first_connect.insert(0, OnInit())

        dialect.visit_pool(pool)
=======

        if _initialize:
            do_on_connect = dialect.on_connect()
            if do_on_connect:
                def on_connect(conn, rec):
                    conn = getattr(conn, '_sqla_unwrap', conn)
                    if conn is None:
                        return
                    do_on_connect(conn)
                    
                pool.add_listener({'first_connect': on_connect, 'connect':on_connect})
                    
            def first_connect(conn, rec):
                c = base.Connection(engine, connection=conn)
                dialect.initialize(c)
            pool.add_listener({'first_connect':first_connect})

        return engine

>>>>>>> a967dffb

        return engine

<<<<<<< HEAD

class PlainEngineStrategy(DefaultEngineStrategy):
    """Strategy for configuring a regular Engine."""

=======
>>>>>>> a967dffb
    name = 'plain'
    engine_cls = base.Engine
    
PlainEngineStrategy()


class ThreadLocalEngineStrategy(DefaultEngineStrategy):
    """Strategy for configuring an Engine with thredlocal behavior."""
    
    name = 'threadlocal'
    pool_threadlocal = True
    engine_cls = threadlocal.TLEngine

ThreadLocalEngineStrategy()


class MockEngineStrategy(EngineStrategy):
    """Strategy for configuring an Engine-like object with mocked execution.

    Produces a single mock Connectable object which dispatches
    statement execution to a passed-in function.
    
    """

    name = 'mock'
    
    def create(self, name_or_url, executor, **kwargs):
        # create url.URL object
        u = url.make_url(name_or_url)

        dialect_cls = u.get_dialect()

        dialect_args = {}
        # consume dialect arguments from kwargs
        for k in util.get_cls_kwargs(dialect_cls):
            if k in kwargs:
                dialect_args[k] = kwargs.pop(k)

        # create dialect
        dialect = dialect_cls(**dialect_args)

        return MockEngineStrategy.MockConnection(dialect, executor)

    class MockConnection(base.Connectable):
        def __init__(self, dialect, execute):
            self._dialect = dialect
            self.execute = execute

        engine = property(lambda s: s)
        dialect = property(attrgetter('_dialect'))
        name = property(lambda s: s._dialect.name)

        def contextual_connect(self, **kwargs):
            return self

        def compiler(self, statement, parameters, **kwargs):
            return self._dialect.compiler(
                statement, parameters, engine=self, **kwargs)

        def create(self, entity, **kwargs):
            kwargs['checkfirst'] = False
            from sqlalchemy.engine import ddl
            
            ddl.SchemaGenerator(self.dialect, self, **kwargs).traverse(entity)

        def drop(self, entity, **kwargs):
            kwargs['checkfirst'] = False
            from sqlalchemy.engine import ddl
            ddl.SchemaDropper(self.dialect, self, **kwargs).traverse(entity)

        def execute(self, object, *multiparams, **params):
            raise NotImplementedError()

MockEngineStrategy()<|MERGE_RESOLUTION|>--- conflicted
+++ resolved
@@ -128,19 +128,6 @@
                                     engineclass.__name__))
                                     
         engine = engineclass(pool, dialect, u, **engine_args)
-<<<<<<< HEAD
-
-        if _initialize:
-            # some unit tests pass through _initialize=False
-            # to help mock engines work
-            class OnInit(object):
-                def first_connect(self, conn, rec):
-                    c = base.Connection(engine, connection=conn)
-                    dialect.initialize(c)
-            pool._on_first_connect.insert(0, OnInit())
-
-        dialect.visit_pool(pool)
-=======
 
         if _initialize:
             do_on_connect = dialect.on_connect()
@@ -160,17 +147,10 @@
 
         return engine
 
->>>>>>> a967dffb
-
-        return engine
-
-<<<<<<< HEAD
 
 class PlainEngineStrategy(DefaultEngineStrategy):
     """Strategy for configuring a regular Engine."""
 
-=======
->>>>>>> a967dffb
     name = 'plain'
     engine_cls = base.Engine
     
