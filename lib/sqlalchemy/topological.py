--- conflicted
+++ resolved
@@ -33,99 +33,15 @@
                     _gen_edges(edges)
                 )
 
-<<<<<<< HEAD
-    def __init__(self):
-        self.parent_to_children = util.defaultdict(set)
-        self.child_to_parents = util.defaultdict(set)
-
-    def add(self, edge):
-        """Add an edge to this collection."""
-
-        parentnode, childnode = edge
-        self.parent_to_children[parentnode].add(childnode)
-        self.child_to_parents[childnode].add(parentnode)
-        parentnode.dependencies.add(childnode)
-
-    def remove(self, edge):
-        """Remove an edge from this collection.
-
-        Return the childnode if it has no other parents.
-        """
-
-        (parentnode, childnode) = edge
-        self.parent_to_children[parentnode].remove(childnode)
-        self.child_to_parents[childnode].remove(parentnode)
-        if not self.child_to_parents[childnode]:
-            return childnode
-        else:
-            return None
-
-    def has_parents(self, node):
-        return node in self.child_to_parents and bool(self.child_to_parents[node])
-
-    def edges_by_parent(self, node):
-        if node in self.parent_to_children:
-            return [(node, child) for child in self.parent_to_children[node]]
-        else:
-            return []
-
-    def get_parents(self):
-        return self.parent_to_children.keys()
-
-    def pop_node(self, node):
-        """Remove all edges where the given node is a parent.
-
-        Return the collection of all nodes which were children of the
-        given node, and have no further parents.
-        """
-
-        children = self.parent_to_children.pop(node, None)
-        if children is not None:
-            for child in children:
-                self.child_to_parents[child].remove(node)
-                if not self.child_to_parents[child]:
-                    yield child
-
-    def __len__(self):
-        return sum(len(x) for x in self.parent_to_children.values())
-
-    def __iter__(self):
-        for parent, children in self.parent_to_children.iteritems():
-            for child in children:
-                yield (parent, child)
-
-    def __repr__(self):
-        return repr(list(self))
-=======
         todo.difference_update(output)
         yield output
 
 def sort(tuples, allitems):
     """sort the given list of items by dependency.
->>>>>>> a967dffb
 
     'tuples' is a list of tuples representing a partial ordering.
     """
 
-<<<<<<< HEAD
-    for item in list(allitems) + [t[0] for t in tuples] + [t[1] for t in tuples]:
-        item_id = id(item)
-        if item_id not in nodes:
-            nodes[item_id] = _Node(item)
-
-    for t in tuples:
-        id0, id1 = id(t[0]), id(t[1])
-        if t[0] is t[1]:
-            if allow_cycles:
-                n = nodes[id0]
-                n.cycles = set([n])
-            elif not ignore_self_cycles:
-                raise CircularDependencyError("Self-referential dependency detected " + repr(t))
-            continue
-        childnode = nodes[id1]
-        parentnode = nodes[id0]
-        edges.add((parentnode, childnode))
-=======
     for set_ in sort_as_subsets(tuples, allitems):
         for s in set_:
             yield s
@@ -133,7 +49,6 @@
 def find_cycles(tuples, allitems):
     # straight from gvr with some mods
     todo = set(allitems)
->>>>>>> a967dffb
 
     edges = util.defaultdict(set)
     for parent, child in tuples:
@@ -157,102 +72,6 @@
                     todo.remove(node)
                     break
             else:
-<<<<<<< HEAD
-                # long cycles not allowed
-                raise CircularDependencyError("Circular dependency detected " + repr(edges) + repr(queue))
-        node = queue.pop()
-        if not hasattr(node, '_cyclical'):
-            output.append(node)
-        del nodes[id(node.item)]
-        for childnode in edges.pop_node(node):
-            queue.append(childnode)
-    return output
-
-def _organize_as_tree(nodes):
-    """Given a list of nodes from a topological sort, organize the
-    nodes into a tree structure, with as many non-dependent nodes
-    set as siblings to each other as possible.
-    
-    returns nodes as 3-tuples (item, cycles, children).
-    """
-
-    if not nodes:
-        return None
-    # a list of all currently independent subtrees as a tuple of
-    # (root_node, set_of_all_tree_nodes, set_of_all_cycle_nodes_in_tree)
-    # order of the list has no semantics for the algorithmic
-    independents = []
-    # in reverse topological order
-    for node in reversed(nodes):
-        # nodes subtree and cycles contain the node itself
-        subtree = set([node])
-        if node.cycles is not None:
-            cycles = set(node.cycles)
-        else:
-            cycles = set()
-        # get a set of dependent nodes of node and its cycles
-        nodealldeps = node.all_deps()
-        if nodealldeps:
-            # iterate over independent node indexes in reverse order so we can efficiently remove them
-            for index in xrange(len(independents) - 1, -1, -1):
-                child, childsubtree, childcycles = independents[index]
-                # if there is a dependency between this node and an independent node
-                if (childsubtree.intersection(nodealldeps) or childcycles.intersection(node.dependencies)):
-                    # prepend child to nodes children
-                    # (append should be fine, but previous implemetation used prepend)
-                    node.children[0:0] = [(child.item, [n.item for n in child.cycles or []], child.children)]
-                    # merge childs subtree and cycles
-                    subtree.update(childsubtree)
-                    cycles.update(childcycles)
-                    # remove the child from list of independent subtrees
-                    independents[index:index+1] = []
-        # add node as a new independent subtree
-        independents.append((node, subtree, cycles))
-    # choose an arbitrary node from list of all independent subtrees
-    head = independents.pop()[0]
-    # add all other independent subtrees as a child of the chosen root
-    # used prepend [0:0] instead of extend to maintain exact behaviour of previous implementation
-    head.children[0:0] = [(i[0].item, [n.item for n in i[0].cycles or []], i[0].children) for i in independents]
-    return (head.item, [n.item for n in head.cycles or []], head.children)
-
-def _find_cycles(edges):
-    involved_in_cycles = set()
-    cycles = {}
-    def traverse(node, goal=None, cycle=None):
-        if goal is None:
-            goal = node
-            cycle = []
-        elif node is goal:
-            return True
-
-        for (n, key) in edges.edges_by_parent(node):
-            if key in cycle:
-                continue
-            cycle.append(key)
-            if traverse(key, goal, cycle):
-                cycset = set(cycle)
-                for x in cycle:
-                    involved_in_cycles.add(x)
-                    if x in cycles:
-                        existing_set = cycles[x]
-                        [existing_set.add(y) for y in cycset]
-                        for y in existing_set:
-                            cycles[y] = existing_set
-                        cycset = existing_set
-                    else:
-                        cycles[x] = cycset
-            cycle.pop()
-
-    for parent in edges.get_parents():
-        traverse(parent)
-
-    unique_cycles = set(tuple(s) for s in cycles.values())
-    
-    for cycle in unique_cycles:
-        edgecollection = [edge for edge in edges
-                          if edge[0] in cycle and edge[1] in cycle]
-        yield edgecollection
-=======
                 node = stack.pop()
     return output
 
@@ -261,5 +80,4 @@
                     (right, left) 
                     for left in edges 
                     for right in edges[left] 
-                ])
->>>>>>> a967dffb
+                ])